[[query-dsl-geo-shape-query]]
=== Geo-shape query
++++
<titleabbrev>Geo-shape</titleabbrev>
++++

Filter documents indexed using the `geo_shape` type.

Requires either the <<geo_shape,`geo_shape`>> or  <<geo_point,`geo_shape`>> <<Mapping>>.

The `geo_shape` query uses the same grid square representation as the
`geo_shape` mapping to find documents that have a shape that intersects
with the query shape. It will also use the same Prefix Tree configuration
as defined for the field mapping.

The query supports two ways of defining the query shape, either by
providing a whole shape definition, or by referencing the name of a shape
pre-indexed in another index. Both formats are defined below with
examples.

==== Inline Shape Definition

Similar to the `geo_shape` type, the `geo_shape` query uses
http://www.geojson.org[GeoJSON] to represent shapes.

Given the following index:

[source,console]
--------------------------------------------------
PUT /example
{
    "mappings": {
        "properties": {
            "geo": {
                "type": "geo_shape"
            }
        }
    }
}

POST /example/_doc?refresh
{
    "name": "Wind & Wetter, Berlin, Germany",
    "geo": {
        "type": "point",
        "coordinates": [13.400544, 52.530286]
    }
}
--------------------------------------------------
// TESTSETUP

The following query will find the point using the Elasticsearch's
`envelope` GeoJSON extension:

[source,console]
--------------------------------------------------
GET /example/_search
{
  "query": {
    "geo_shape": {
      "geo": {
        "shape": {
          "type": "envelope",
          "coordinates": [[13.0, 53.0], [14.0, 52.0]]
        },
        "relation": "within"
      }
    }
  }
}
--------------------------------------------------

==== Pre-Indexed Shape

The Query also supports using a shape which has already been indexed in
another index. This is particularly useful for when
you have a pre-defined list of shapes which are useful to your
application and you want to reference this using a logical name (for
example 'New Zealand') rather than having to provide their coordinates
each time. In this situation it is only necessary to provide:

* `id` - The ID of the document that containing the pre-indexed shape.
* `index` - Name of the index where the pre-indexed shape is. Defaults
to 'shapes'.
* `path` - The field specified as path containing the pre-indexed shape.
Defaults to 'shape'.
* `routing` - The routing of the shape document if required.

The following is an example of using the Filter with a pre-indexed
shape:

[source,console]
--------------------------------------------------
PUT /shapes
{
    "mappings": {
        "properties": {
            "geo": {
                "type": "geo_shape"
            }
        }
    }
}

PUT /shapes/_doc/deu
{
    "geo": {
        "type": "envelope",
        "coordinates" : [[13.0, 53.0], [14.0, 52.0]]
    }
}

GET /example/_search
{
  "query": {
    "geo_shape": {
      "geo": {
        "indexed_shape": {
          "index": "shapes",
          "id": "deu",
          "path": "geo"
        }
      }
    }
  }
}
--------------------------------------------------

==== Spatial Relations

The <<spatial-strategy, geo_shape strategy>> mapping parameter determines
which spatial relation operators may be used at search time.

The following is a complete list of spatial relation operators available
when the `geo_shape` query is applied to a field mapped with type `geo_shape`:

* `INTERSECTS` - (default) Return all documents whose `geo_shape` field
intersects the query geometry.
* `DISJOINT` - Return all documents whose `geo_shape` field
has nothing in common with the query geometry.
* `WITHIN` - Return all documents whose `geo_shape` field
is within the query geometry.
* `CONTAINS` - Return all documents whose `geo_shape` field
contains the query geometry.

When the `geo_shape` query is applied to a field mapped with type `geo_point`
the only supported operator is:

* `INTERSECTS` - (default) Return all documents whose `geo_point` field
intersects the query geometry.

[float]
==== Ignore Unmapped

When set to `true` the `ignore_unmapped` option will ignore an unmapped field
and will not match any documents for this query. This can be useful when
querying multiple indexes which might have different mappings. When set to
`false` (the default value) the query will throw an exception if the field
is not mapped.

<<<<<<< HEAD
==== Supported Shape Types for `geo_shape` query against `geo_point`

Currently, when searching against the `geo_point` field mapping, the `geo_shape`
query supports is limited to the following shape types:

* `Circle`
* `Polygon`
* `Multipolygon`
* `Rectangle`

The following is an example of using the `geo_shape` query to search
for a document whose `geo_point` field matches:

[source,console]
--------------------------------------------------
PUT /points
{
    "mappings": {
        "properties": {
            "geo": {
                "type": "geo_point"
            }
        }
    }
}

PUT /points/_doc/deu_deu
{
    "geo": "POINT(10 10)"
}

GET /points/_search
{
    "query": {
        "geo_shape": {
            "geo": {
                "shape": {
                     "type": "circle",
                      "coordinates": [10, 10],
                      "radius": "100m"
                }
            }
        }
    }
}
--------------------------------------------------
=======
==== Notes
Geo-shape queries on geo-shapes implemented with <<prefix-trees, `PrefixTrees`>> will not be executed if
<<query-dsl-allow-expensive-queries, `search.allow_expensive_queries`>> is set to false.
>>>>>>> cb0a526b
<|MERGE_RESOLUTION|>--- conflicted
+++ resolved
@@ -158,11 +158,10 @@
 `false` (the default value) the query will throw an exception if the field
 is not mapped.
 
-<<<<<<< HEAD
 ==== Supported Shape Types for `geo_shape` query against `geo_point`
 
 Currently, when searching against the `geo_point` field mapping, the `geo_shape`
-query supports is limited to the following shape types:
+query support is limited to the following shape types:
 
 * `Circle`
 * `Polygon`
@@ -205,8 +204,6 @@
     }
 }
 --------------------------------------------------
-=======
 ==== Notes
 Geo-shape queries on geo-shapes implemented with <<prefix-trees, `PrefixTrees`>> will not be executed if
-<<query-dsl-allow-expensive-queries, `search.allow_expensive_queries`>> is set to false.
->>>>>>> cb0a526b
+<<query-dsl-allow-expensive-queries, `search.allow_expensive_queries`>> is set to false.