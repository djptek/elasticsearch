--- conflicted
+++ resolved
@@ -36,20 +36,13 @@
     public static final XPackUsageFeatureAction FLATTENED = new XPackUsageFeatureAction(XPackField.FLATTENED);
     public static final XPackUsageFeatureAction VECTORS = new XPackUsageFeatureAction(XPackField.VECTORS);
     public static final XPackUsageFeatureAction VOTING_ONLY = new XPackUsageFeatureAction(XPackField.VOTING_ONLY);
-<<<<<<< HEAD
     public static final XPackUsageFeatureAction GEO = new XPackUsageFeatureAction(XPackField.GEO);
-
-    public static final List<XPackUsageFeatureAction> ALL = Arrays.asList(
-        SECURITY, MONITORING, WATCHER, GRAPH, MACHINE_LEARNING, LOGSTASH, SQL, ROLLUP, INDEX_LIFECYCLE, CCR, DATA_FRAME, FLATTENED,
-        VECTORS, VOTING_ONLY, GEO
-=======
     public static final XPackUsageFeatureAction FROZEN_INDICES = new XPackUsageFeatureAction(XPackField.FROZEN_INDICES);
     public static final XPackUsageFeatureAction SPATIAL = new XPackUsageFeatureAction(XPackField.SPATIAL);
 
     public static final List<XPackUsageFeatureAction> ALL = Arrays.asList(
         SECURITY, MONITORING, WATCHER, GRAPH, MACHINE_LEARNING, LOGSTASH, SQL, ROLLUP, INDEX_LIFECYCLE, CCR, DATA_FRAME, FLATTENED,
-        VECTORS, VOTING_ONLY, FROZEN_INDICES, SPATIAL
->>>>>>> d1ff2148
+        VECTORS, VOTING_ONLY, FROZEN_INDICES, SPATIAL, GEO
     );
 
     private XPackUsageFeatureAction(String name) {
